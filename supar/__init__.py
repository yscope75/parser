--- conflicted
+++ resolved
@@ -89,14 +89,7 @@
     import sys
     supar = sys.modules[__name__]
     if supar.__version__ < '1.2':
-<<<<<<< HEAD
-<<<<<<< HEAD
-=======
         sys.modules['supar.utils.config'] = supar.config
->>>>>>> 17ec77dd05aaaa8160e3555134ff5f3b654e4991
-=======
-        sys.modules['supar.utils.config'] = supar.config
->>>>>>> 5833ee8d
         sys.modules['supar.utils.transform'].CoNLL = supar.models.dep.biaffine.transform.CoNLL
         sys.modules['supar.utils.transform'].Tree = supar.models.const.crf.transform.Tree
         sys.modules['supar.parsers'] = supar.models
